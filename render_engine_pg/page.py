--- conflicted
+++ resolved
@@ -1,11 +1,7 @@
 from pathlib import Path
 
 from render_engine.page import Page
-<<<<<<< HEAD
-from render_engine.theme import ThemeManager
-=======
 from render_engine.themes import ThemeManager
->>>>>>> 56e36490
 
 
 class PGPage(Page):
